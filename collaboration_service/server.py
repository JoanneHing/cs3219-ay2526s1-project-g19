--- conflicted
+++ resolved
@@ -91,12 +91,8 @@
 # Initialize Redis connection (for cached code snapshots)
 redis = None
 
-<<<<<<< HEAD
-async def init_redis(app):
-=======
 async def init_redis():
     """Initialize Redis connection."""
->>>>>>> ac26591f
     global redis
     try:
         redis = await aioredis.from_url(REDIS_URL, decode_responses=True)
@@ -212,8 +208,6 @@
 
 @sio.event
 async def disconnect(sid):
-<<<<<<< HEAD
-=======
     """
     Handle WebSocket disconnection.
     """
@@ -223,7 +217,6 @@
         if room != sid:  # Skip the user's own room
             await sio.emit("user_left", {"userId": sid}, room=room, skip_sid=sid)
 
->>>>>>> ac26591f
     logger.info(f"WebSocket: disconnect called for SID {sid}")
     print(f"WebSocket: disconnect called for SID {sid}")
 
@@ -243,14 +236,7 @@
     await sio.emit("cursor", cursor_data.to_dict(), room=room, skip_sid=sid)
     logger.info(f"Cursor update from {sid} in room {room} at line {cursor_data.line}, ch {cursor_data.ch}")
 
-<<<<<<< HEAD
-
-# Run the server
-if __name__ == "__main__":
-    # Ensure Redis connection is ready before serving
-    app.on_startup.append(init_redis)
-    port = int(os.environ.get("PORT", 8005))
-=======
+
 async def startup_sequence(app):
     """Run startup sequence."""
     await init_redis()
@@ -260,5 +246,4 @@
 if __name__ == "__main__":
     app.on_startup.append(startup_sequence)
     port = int(os.environ.get("PORT", 8005))  # Read from env or default to 8005
->>>>>>> ac26591f
     web.run_app(app, port=port)