import json
import logging
import os
import socketio
from socketio import AsyncRedisManager
from aiohttp import web
import redis.asyncio as redis
from schemas import MessageData

LOG_LEVEL = os.getenv("LOG_LEVEL", "INFO").upper()
logging.basicConfig(
    level=getattr(logging, LOG_LEVEL, logging.INFO),
    format="%(asctime)s %(levelname)s %(name)s %(message)s",
)
logger = logging.getLogger(__name__)

# --- Config / constants ---
REDIS_URL = os.getenv("REDIS_URL", "redis://localhost:6379")
EXPIRY_TIME = 1800  # 30 minutes - matching collaboration service
SERVICE_PREFIX = os.getenv("SERVICE_PREFIX", "/chat-service-api")
if SERVICE_PREFIX and not SERVICE_PREFIX.startswith("/"):
    SERVICE_PREFIX = "/" + SERVICE_PREFIX
SERVICE_PREFIX = SERVICE_PREFIX.rstrip("/")

# --- Redis connection (for chat history) ---
redis_client = None

async def init_redis():
    global redis_client
    redis_client = await redis.from_url(REDIS_URL, decode_responses=True)
    logger.info(f"Connected to Redis at {REDIS_URL}")

async def cleanup_on_startup():
    """Clean up chat-related data on server startup."""
    try:
        chat_keys = await redis_client.keys("chat_history_*")
        if chat_keys:
            await redis_client.delete(*chat_keys)
            logger.info(f"Cleaned up {len(chat_keys)} chat history entries on startup")

        user_keys = await redis_client.keys("room_users_*")
        if user_keys:
            await redis_client.delete(*user_keys)
            logger.info(f"Cleaned up {len(user_keys)} room user entries on startup")

        logger.info("Startup cleanup completed")
    except Exception as e:
        logger.error(f"Error during startup cleanup: {e}")

async def health_check(request):
    return web.json_response({"status": "healthy"})

# --- Socket.IO: create TWO servers that share the SAME Redis manager ---
def make_sio() -> socketio.AsyncServer:
    return socketio.AsyncServer(
        cors_allowed_origins="*",
        logger=True,
        engineio_logger=True,
        client_manager=AsyncRedisManager(REDIS_URL),  # <-- cross-pod + cross-app fanout
        ping_interval=25,
        ping_timeout=60,
    )

sio_root = make_sio()      # serves at /socket.io
sio_prefixed = make_sio()  # serves at /{SERVICE_PREFIX}/socket.io

# --- Register identical event handlers on BOTH Socket.IO servers ---
def register_handlers(sio: socketio.AsyncServer):

    @sio.event
    async def connect(sid, environ):
        logger.info(f"[{id(sio)}] User connected: {sid}")
        print(f"[{id(sio)}] User connected: {sid}")

    @sio.event
    async def join(sid, data):
        username = (data or {}).get("username")
        room = (data or {}).get("room")
        if not room or not username:
            await sio.emit("error", {"message": "username and room are required"}, to=sid)
            return

        await sio.enter_room(sid, room)
        logger.info(f"[{id(sio)}] {username} joined room: {room}")

        # Replay last messages
        cache_key = f"chat_history_{room}"
        try:
            history = await redis_client.lrange(cache_key, 0, -1)
        except Exception:
            history = []
            logger.exception("Redis LRANGE failed for %s", cache_key)

        for msg_str in history or []:
            msg_dict = json.loads(msg_str)
            msg_data = MessageData.from_dict(msg_dict)
            await sio.emit("receive", msg_data.to_dict(), to=sid)

<<<<<<< HEAD
        # Notify room
        join_notification = MessageData(
            message=f"{username} has joined the interview",
            username="ChatBot"
        )
        await sio.emit("receive", join_notification.to_dict(), room=room)

    @sio.event
    async def send(sid, data):
        room = (data or {}).get("room")
        username = (data or {}).get("username")
        message = (data or {}).get("message")

        if not all([room, username, message]):
            await sio.emit("error", {"message": "room, username and message are required"}, to=sid)
            return

        message_data = MessageData(message=message, username=username)

        cache_key = f"chat_history_{room}"
        try:
            await redis_client.rpush(cache_key, json.dumps(message_data.to_dict()))
            await redis_client.ltrim(cache_key, -100, -1)  # keep last 100
        except Exception:
            logger.exception("Redis write failed for %s", cache_key)

        await sio.emit("receive", message_data.to_dict(), room=room)
        logger.info(f"[{id(sio)}] {username} @ {room}: {message}")

    @sio.event
    async def leave(sid, data):
        username = (data or {}).get("username")
        room = (data or {}).get("room")
        if not room or not username:
            await sio.emit("error", {"message": "username and room are required"}, to=sid)
            return

        await sio.leave_room(sid, room)
        leave_notification = MessageData(
            message=f"{username} has left the interview",
            username="ChatBot"
        )
        await sio.emit("receive", leave_notification.to_dict(), room=room)
        logger.info(f"[{id(sio)}] {username} left room: {room}")

    @sio.event
    async def disconnect(sid):
        logger.info(f"[{id(sio)}] User disconnected: {sid}")
        print(f"[{id(sio)}] User disconnected: {sid}")

# Register handlers on both servers
register_handlers(sio_root)
register_handlers(sio_prefixed)

# --- Aiohttp apps: root app + prefixed subapp (NO middleware) ---
root_app = web.Application()
prefixed_app = web.Application()

# Attach Socket.IO servers (note: different server objects; same Redis manager)
sio_root.attach(root_app, socketio_path="socket.io")
sio_prefixed.attach(prefixed_app, socketio_path="socket.io")

# Health on both
root_app.router.add_get("/health", health_check)
root_app.router.add_get("/health/", health_check)
prefixed_app.router.add_get("/health", health_check)
prefixed_app.router.add_get("/health/", health_check)

# Mount the prefixed subapp
if SERVICE_PREFIX:
    root_app.add_subapp(SERVICE_PREFIX, prefixed_app)

# Startup sequence
async def startup_sequence(app: web.Application):
=======
    # Send notification of new user joining using MessageData
    join_notification = MessageData(
        message=f"{username} has joined the interview",
        username="ChatBot"
    )
    await sio.emit("receive", join_notification.to_dict(), room=room)

@sio.event
async def send(sid, data):
    """Handle sending messages."""
    room = data.get("room")
    username = data.get("username")
    message = data.get("message")

    if not all([room, username, message]):
        await sio.emit("error", {"message": "room, username and message are required"}, to=sid)
        return

    # Create MessageData instance
    message_data = MessageData(
        message=message,
        username=username
    )

    # Store message in Redis as JSON string
    cache_key = f"chat_history_{room}"
    await redis_client.rpush(cache_key, json.dumps(message_data.to_dict()))
    # Keep only last 100 messages
    await redis_client.ltrim(cache_key, -100, -1)
    # Set expiry time (refreshes on every message)
    await redis_client.expire(cache_key, EXPIRY_TIME)

    # Broadcast message to room using MessageData
    await sio.emit("receive", message_data.to_dict(), room=room)
    logger.info(f"Message from {username} in room {room}: {message}")

@sio.event
async def leave(sid, data):
    """Handle a user leaving a chat room."""
    username = data.get("username")
    room = data.get("room")

    if not room or not username:
        await sio.emit("error", {"message": "username and room are required"}, to=sid)
        return

    await sio.leave_room(sid, room)

    # Send leave notification using MessageData
    leave_notification = MessageData(
        message=f"{username} has left the interview",
        username="ChatBot"
    )
    await sio.emit("receive", leave_notification.to_dict(), room=room)

    logger.info(f"User {username} left room: {room}")

@sio.event
async def disconnect(sid):
    """Handle client disconnection."""
    logger.info(f"User disconnected: {sid}")
    print(f"User disconnected: {sid}")

async def startup_sequence(app):
    """Run startup sequence."""
>>>>>>> ac26591f
    await init_redis()
    await cleanup_on_startup()

root_app.on_startup.append(startup_sequence)

if __name__ == "__main__":
    port = int(os.environ.get("PORT", 8006))
    web.run_app(root_app, port=port)<|MERGE_RESOLUTION|>--- conflicted
+++ resolved
@@ -96,7 +96,6 @@
             msg_data = MessageData.from_dict(msg_dict)
             await sio.emit("receive", msg_data.to_dict(), to=sid)
 
-<<<<<<< HEAD
         # Notify room
         join_notification = MessageData(
             message=f"{username} has joined the interview",
@@ -119,7 +118,10 @@
         cache_key = f"chat_history_{room}"
         try:
             await redis_client.rpush(cache_key, json.dumps(message_data.to_dict()))
-            await redis_client.ltrim(cache_key, -100, -1)  # keep last 100
+            # Keep only last 100 messages
+            await redis_client.ltrim(cache_key, -100, -1)
+            # Set expiry time (refreshes on every message)
+            await redis_client.expire(cache_key, EXPIRY_TIME)
         except Exception:
             logger.exception("Redis write failed for %s", cache_key)
 
@@ -171,73 +173,6 @@
 
 # Startup sequence
 async def startup_sequence(app: web.Application):
-=======
-    # Send notification of new user joining using MessageData
-    join_notification = MessageData(
-        message=f"{username} has joined the interview",
-        username="ChatBot"
-    )
-    await sio.emit("receive", join_notification.to_dict(), room=room)
-
-@sio.event
-async def send(sid, data):
-    """Handle sending messages."""
-    room = data.get("room")
-    username = data.get("username")
-    message = data.get("message")
-
-    if not all([room, username, message]):
-        await sio.emit("error", {"message": "room, username and message are required"}, to=sid)
-        return
-
-    # Create MessageData instance
-    message_data = MessageData(
-        message=message,
-        username=username
-    )
-
-    # Store message in Redis as JSON string
-    cache_key = f"chat_history_{room}"
-    await redis_client.rpush(cache_key, json.dumps(message_data.to_dict()))
-    # Keep only last 100 messages
-    await redis_client.ltrim(cache_key, -100, -1)
-    # Set expiry time (refreshes on every message)
-    await redis_client.expire(cache_key, EXPIRY_TIME)
-
-    # Broadcast message to room using MessageData
-    await sio.emit("receive", message_data.to_dict(), room=room)
-    logger.info(f"Message from {username} in room {room}: {message}")
-
-@sio.event
-async def leave(sid, data):
-    """Handle a user leaving a chat room."""
-    username = data.get("username")
-    room = data.get("room")
-
-    if not room or not username:
-        await sio.emit("error", {"message": "username and room are required"}, to=sid)
-        return
-
-    await sio.leave_room(sid, room)
-
-    # Send leave notification using MessageData
-    leave_notification = MessageData(
-        message=f"{username} has left the interview",
-        username="ChatBot"
-    )
-    await sio.emit("receive", leave_notification.to_dict(), room=room)
-
-    logger.info(f"User {username} left room: {room}")
-
-@sio.event
-async def disconnect(sid):
-    """Handle client disconnection."""
-    logger.info(f"User disconnected: {sid}")
-    print(f"User disconnected: {sid}")
-
-async def startup_sequence(app):
-    """Run startup sequence."""
->>>>>>> ac26591f
     await init_redis()
     await cleanup_on_startup()
 
