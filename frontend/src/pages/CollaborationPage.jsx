--- conflicted
+++ resolved
@@ -23,11 +23,6 @@
   const [showPartnerLeftModal, setShowPartnerLeftModal] = useState(false)
   const [hasPartnerLeft, setHasPartnerLeft] = useState(false)
   const leftPanelRef = useRef(null)
-<<<<<<< HEAD
-  const room = "example-room"
-  const language = "C++"
-  const questionId = "04132e60-9272-4438-a01d-b735bf1a1001" // Mock question ID for testing
-=======
   const chatSocketRef = useRef(null)
 
   // Get session data from navigation state
@@ -163,7 +158,7 @@
       </div>
     );
   }
->>>>>>> 198b4b0b
+  const questionId = "04132e60-9272-4438-a01d-b735bf1a1001" // Mock question ID for testing
 
   // Handle vertical resizing for left panel
   const handleMouseDown = (e) => {
