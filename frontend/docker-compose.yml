--- conflicted
+++ resolved
@@ -31,15 +31,6 @@
     ports:
       - "${FRONTEND_PORT:-80}:${FRONTEND_INTERNAL_PORT:-80}"
     environment:
-<<<<<<< HEAD
-      - NODE_ENV=${ENVIRONMENT:-development}
-      - VITE_QUESTION_SERVICE_URL=${VITE_QUESTION_SERVICE_URL:-http://localhost:8000}
-      - VITE_MATCHING_SERVICE_URL=${VITE_MATCHING_SERVICE_URL:-http://localhost:8002}
-      - VITE_HISTORY_SERVICE_URL=${VITE_HISTORY_SERVICE_URL:-http://localhost:8003}
-      - VITE_USER_SERVICE_URL=${VITE_USER_SERVICE_URL:-http://localhost:8004}
-      - VITE_COLLABORATION_SERVICE_URL=${VITE_COLLABORATION_SERVICE_URL:-http://localhost:8005}
-      - VITE_CHAT_SERVICE_URL=${VITE_CHAT_SERVICE_URL:-http://localhost:8006}
-=======
       # Runtime: Nginx variables for proxy configuration (production stage only)
       - NGINX_USER_SERVICE_HOST
       - NGINX_QUESTION_SERVICE_HOST
@@ -47,7 +38,6 @@
       - NGINX_HISTORY_SERVICE_HOST
       - NGINX_COLLABORATION_SERVICE_HOST
       - NGINX_CHAT_SERVICE_HOST
->>>>>>> 3c803cef
     volumes:
       # Development mode volumes (hot reload)
       # Comment out or remove in production
