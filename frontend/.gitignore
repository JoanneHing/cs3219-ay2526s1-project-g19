# Logs
logs
*.log
npm-debug.log*
yarn-debug.log*
yarn-error.log*
pnpm-debug.log*
lerna-debug.log*

node_modules
dist
dist-ssr
*.local

# Editor directories and files
.vscode/*
!.vscode/extensions.json
.idea
.DS_Store
*.suo
*.ntvs*
*.njsproj
*.sln
*.sw?

<<<<<<< HEAD
node_modules/
/node_modules
.env
=======
node_modules
.env
/node_modules
>>>>>>> f02dcd95
<|MERGE_RESOLUTION|>--- conflicted
+++ resolved
@@ -23,12 +23,7 @@
 *.sln
 *.sw?
 
-<<<<<<< HEAD
 node_modules/
 /node_modules
 .env
-=======
-node_modules
-.env
-/node_modules
->>>>>>> f02dcd95
+node_modules