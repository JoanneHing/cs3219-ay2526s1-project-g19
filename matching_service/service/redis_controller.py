import asyncio
import json
import logging
import redis.asyncio as redis
from redis.asyncio.client import PubSub
from constants.matching import RELAX_LANGUAGE_DURATION, MatchingCriteriaEnum
from uuid import UUID
from fastapi import HTTPException, status
import time
from datetime import datetime
from constants.matching import MatchingCriteriaEnum, EXPIRATION_DURATION
from kafka.kafka_client import kafka_client
from schemas.events import SessionCreatedSchema
from schemas.matching import MatchingCriteriaSchema
from schemas.matching import MatchedCriteriaSchema
from service.websocket import websocket_service
from config import settings


logger = logging.getLogger(__name__)


class RedisController:
    def __init__(self):
        self.redis = redis.Redis(
            host=settings.redis_host,
            port=settings.redis_port,
            db=0,
            decode_responses=True,
        )
        self.general_queue_key="gen_queue:"
        self.websocket_service = websocket_service
        self.topics_key="topics"
        self.difficulty_key="difficulty"

        ## Add operations

    async def add_to_queue(
        self,
        user_id: UUID,
        criteria: MatchingCriteriaSchema
    ):
        # add to general queue with timestamp for fifo deconflict
        await self.add_to_general_queue(user_id=user_id)
        await self.store_user_criteria_map(
            user_id=user_id,
            topics=criteria.topics,
            difficulty=criteria.difficulty,
            primary_lang=criteria.primary_lang,
            secondary_lang=criteria.secondary_lang
        )
        await self.add_to_all_criteria_set(
            criteria=criteria,
            user_id=user_id
        )
        await self.set_expiry(user_id=user_id)
        if criteria.primary_lang:
            await self.set_relax_language_timer(user_id=user_id)

    async def find_match(
        self,
        user_id: UUID,
        match_secondary_lang: bool = False
    ) -> None:
        # store all criteria internal unions
        await self.store_all_union_set(
            user_id=user_id,
            match_secondary_lang=match_secondary_lang
        )
        # get intersection of criteria internal unions
        await self.store_inter_set(user_id=user_id)
        # deconflict with joined time
        matched_user_id = await self.get_earliest_user(user_id=user_id)
        if matched_user_id:
            await self.handle_matched(
                user_id=user_id,
                matched_user_id=matched_user_id
            )
        return

    async def remove_from_queue(self, user_id: UUID):
        user_expiry_key = self._get_user_expiry_key(user_id=user_id)
        await self.redis.delete(user_expiry_key)
        user_relax_key = self._get_user_relax_language_timer_key(user_id=user_id)
        await self.redis.delete(user_relax_key)
        await self.remove_from_general_queue(user_id=user_id)
        await self.remove_from_criteria_set(
            user_id=user_id,
            criteria=MatchingCriteriaEnum.TOPIC
        )
        await self.remove_from_criteria_set(
            user_id=user_id,
            criteria=MatchingCriteriaEnum.DIFFICULTY
        )
        await self.remove_from_criteria_set(
            user_id=user_id,
            criteria=MatchingCriteriaEnum.PRIMARY_LANG
        )
        await self.remove_from_criteria_set(
            user_id=user_id,
            criteria=MatchingCriteriaEnum.SECONDARY_LANG
        )
        # remove user criteria map
        await self.redis.delete(self._get_user_meta_key(user_id=user_id))
        return

    async def get_matched_criteria(
        self,
        user_id: UUID,
        matched_user_id: UUID
    ) -> MatchedCriteriaSchema:
        user_topic_criteria_set = set(await self.get_criteria_list(
            criteria=MatchingCriteriaEnum.TOPIC,
            user_id=user_id
        ))
        matched_user_topic_criteria_set = set(await self.get_criteria_list(
            criteria=MatchingCriteriaEnum.TOPIC,
            user_id=matched_user_id
        ))
        topic_set =  user_topic_criteria_set & matched_user_topic_criteria_set
        user_difficulty_criteria_set = set(await self.get_criteria_list(
            criteria=MatchingCriteriaEnum.DIFFICULTY,
            user_id=user_id
        ))
        matched_user_difficulty_criteria_set = set(await self.get_criteria_list(
            criteria=MatchingCriteriaEnum.DIFFICULTY,
            user_id=matched_user_id
        ))
        difficulty_set = user_difficulty_criteria_set & matched_user_difficulty_criteria_set
        user_primary_lang = await self.get_criteria_list(
                criteria=MatchingCriteriaEnum.PRIMARY_LANG,
                user_id=user_id
            )
        matched_user_primary_lang = await self.get_criteria_list(
            criteria=MatchingCriteriaEnum.PRIMARY_LANG,
            user_id=matched_user_id
        )
<<<<<<< HEAD
        
        language = None
        
        if user_primary_lang and matched_user_primary_lang:
            if user_primary_lang[0] == matched_user_primary_lang[0]:
=======
        if user_primary_lang and matched_user_primary_lang and \
            user_primary_lang[0] == matched_user_primary_lang[0]:
>>>>>>> f1983233
                language = user_primary_lang[0]
        
        if language is None:
            user_lang = set(user_primary_lang + await self.get_criteria_list(
                criteria=MatchingCriteriaEnum.SECONDARY_LANG,
                user_id=user_id
            ))
            matched_user_lang = set(matched_user_primary_lang + await self.get_criteria_list(
                criteria=MatchingCriteriaEnum.SECONDARY_LANG,
                user_id=matched_user_id
            ))
            language_set = user_lang & matched_user_lang
            if language_set:
                language = language_set.pop()
        
        return MatchedCriteriaSchema(
            topic=topic_set.pop(),
            difficulty=difficulty_set.pop(),
            language=language
        )

    async def start_expiry_listener(self):
        pubsub = self.get_pubsub()
        await pubsub.psubscribe("__keyevent@0__:expired")
        logger.info("Subscribed to key expiry events")

        try:
            while True:
                message = await pubsub.get_message(
                    ignore_subscribe_messages=True,
                    timeout=None
                )
                if message is not None:
                    expired_key = message["data"]
                    logger.info(f"Key expired: {expired_key}")
                    if expired_key.split(":")[0] == "relax":
                        asyncio.create_task(self.handle_relax_language(expired_key))
                    else:
                        asyncio.create_task(self.handle_timeout(expired_key))
                # Small sleep prevents a busy loop if Redis is quiet
                await asyncio.sleep(0.01)
        except asyncio.CancelledError:
            logger.info("Expiry event listener cancelled — shutting down")
        finally:
            await pubsub.close()
            await self.redis.close()

    async def start_session_created_listener(self):
        pubsub = self.get_pubsub()
        await pubsub.subscribe(settings.topic_session_created)
        logger.info(f"Subscribed to session created events on {settings.topic_session_created}")

        async for msg in pubsub.listen():
            if msg["type"] == "message":
                data = json.loads(msg["data"])
                logger.info(msg["data"])
                session_created = SessionCreatedSchema(**data)
                await self.websocket_service.send_session_created(session_created=session_created)

    def get_pubsub(self) -> PubSub:
        r = redis.Redis(
            host=settings.redis_host,
            port=settings.redis_port,
            db=0,
            decode_responses=True,
        )
        pubsub = r.pubsub()
        return pubsub

    async def handle_timeout(self, expiry_key: str):
        user_id = UUID(expiry_key.split(":")[1])
        logger.info(f"User {user_id} expired. Removing from queue...")
        await self.websocket_service.send_timeout(user_id=user_id)
        await self.websocket_service.close_ws_connection(user_id=user_id)
        await self.remove_from_queue(user_id=user_id)
        return

    async def handle_relax_language(self, expired_key: str):
        user_id = UUID(expired_key.split(":")[2])
        logger.info(f"Relaxing language matching for user {user_id}")
        await self.websocket_service.send_relax_lang(user_id=user_id)
        second_lang = await self.get_criteria_list(
            criteria=MatchingCriteriaEnum.SECONDARY_LANG,
            user_id=user_id
        )
        await self.add_to_criteria_set(
            criteria=MatchingCriteriaEnum.LANGUAGE,
            keys=second_lang,
            user_id=user_id
        )
        await self.find_match(
            user_id=user_id,
            match_secondary_lang=True
        )

    async def handle_matched(
        self,
        user_id: UUID,
        matched_user_id: UUID
    ) -> None:
        matched_criteria = await self.get_matched_criteria(
            user_id=user_id,
            matched_user_id=matched_user_id
        )
        logger.info(f"User {user_id} matched with user {matched_user_id}. Criteria: {matched_criteria}")
        await redis_controller.remove_from_queue(user_id=user_id)
        await redis_controller.remove_from_queue(user_id=matched_user_id)
        kafka_client.pub_match_found(
            user_id_list=[user_id, matched_user_id],
            criteria=matched_criteria
        )
        return

    ## Add operations

    async def add_to_general_queue(self, user_id: UUID) -> None:
        time_joined = time.time()
        logger.info(f"Adding user {user_id} to queue at {datetime.fromtimestamp(time_joined).strftime("%Y-%m-%d %H:%M:%S")}")
        added = await self.redis.zadd(self.general_queue_key, {str(user_id): time_joined}, nx=True)
        # check if user was already in queue
        if not added:
            raise HTTPException(status_code=status.HTTP_409_CONFLICT, detail=f"User {user_id} already in queue")
        return

    async def store_user_criteria_map(
        self,
        user_id: UUID,
        topics: list[str],
        difficulty: list[str],
        primary_lang: str,
        secondary_lang: list[str]
    ):
        meta_key = self._get_user_meta_key(user_id=user_id)
        await self.redis.hset(
            name=meta_key,
            mapping={
                MatchingCriteriaEnum.TOPIC.value: json.dumps(topics),
                MatchingCriteriaEnum.DIFFICULTY.value: json.dumps(difficulty),
                MatchingCriteriaEnum.PRIMARY_LANG.value: json.dumps(primary_lang),
                MatchingCriteriaEnum.SECONDARY_LANG.value: json.dumps(secondary_lang)
            }
        )
        return

    async def add_to_all_criteria_set(
        self,
        criteria: MatchingCriteriaSchema,
        user_id: UUID
    ) -> None:
        await self.add_to_criteria_set(
            criteria=MatchingCriteriaEnum.TOPIC,
            keys=criteria.topics,
            user_id=user_id
        )
        await self.add_to_criteria_set(
            criteria=MatchingCriteriaEnum.DIFFICULTY,
            keys=criteria.difficulty,
            user_id=user_id
        )
        await self.add_to_criteria_set(
            criteria=MatchingCriteriaEnum.LANGUAGE,
            keys=criteria.primary_lang if criteria.primary_lang else criteria.secondary_lang,
            user_id=user_id
        )
        return

    async def add_to_criteria_set(
        self,
        criteria: MatchingCriteriaEnum,
        keys: str | list[str],
        user_id: UUID
    ):
        redis_key_list = self._get_criteria_key_list(criteria=criteria, criteria_list=keys)
        for key in redis_key_list:
            await self.redis.sadd(key, str(user_id))
        return

    async def set_expiry(self, user_id: UUID):
        user_expiry_key = self._get_user_expiry_key(user_id=user_id)
        await self.redis.set(user_expiry_key, "1", ex=EXPIRATION_DURATION)
        return

    async def set_relax_language_timer(self, user_id: UUID):
        user_relax_language_key = self._get_user_relax_language_timer_key(user_id=user_id)
        await self.redis.set(user_relax_language_key, "1", ex=RELAX_LANGUAGE_DURATION)
        return

    async def update_topics(self, topics: list[str]) -> None:
        logger.info(f"Updating topics in redis: {topics}")
        await self.redis.set(self.topics_key, json.dumps(topics))
        return

    async def update_difficulties(self, difficulties: list[str]) -> None:
        logger.info(f"Updating difficulties in redis: {difficulties}")
        await self.redis.set(self.difficulty_key, json.dumps(difficulties))
        return

    ## Query operations

    async def store_all_union_set(
        self,
        user_id: UUID,
        match_secondary_lang: bool = False
    ) -> None:
        await self.store_union_set(criteria=MatchingCriteriaEnum.TOPIC, user_id=user_id)
        await self.store_union_set(criteria=MatchingCriteriaEnum.DIFFICULTY, user_id=user_id)
        await self.store_union_set(
            criteria=MatchingCriteriaEnum.LANGUAGE,
            user_id=user_id,
            match_secondary_lang=match_secondary_lang
        )

    async def store_union_set(
        self,
        criteria: MatchingCriteriaEnum,
        user_id: UUID,
        match_secondary_lang: bool = False
    ) -> None:
        criteria_list = await self.get_criteria_list(
            criteria=MatchingCriteriaEnum.PRIMARY_LANG if criteria == MatchingCriteriaEnum.LANGUAGE else criteria,
            user_id=user_id
        )
        if criteria == MatchingCriteriaEnum.LANGUAGE and match_secondary_lang:
            criteria_list += await self.get_criteria_list(
                criteria=MatchingCriteriaEnum.SECONDARY_LANG,
                user_id=user_id
            )
        redis_key_list = self._get_criteria_key_list(criteria=criteria, criteria_list=criteria_list)
        if redis_key_list:
            await self.redis.sunionstore(
                self._get_union_set_key(criteria=criteria, user_id=user_id),
                *redis_key_list
            )
        return

    async def store_inter_set(
        self,
        user_id: UUID
    ) -> None:
        intersection_key = self._get_intersection_key(user_id=user_id)
        keys = [
            self._get_union_set_key(criteria=MatchingCriteriaEnum.TOPIC, user_id=user_id),
            self._get_union_set_key(criteria=MatchingCriteriaEnum.DIFFICULTY, user_id=user_id),
            self._get_union_set_key(criteria=MatchingCriteriaEnum.LANGUAGE, user_id=user_id)
        ]
        await self.redis.sinterstore(
            dest=intersection_key,
            keys=keys
        )
        # remove self
        await self.redis.srem(
            intersection_key,
            str(user_id)
        )
        # clean up union sets
        await self.redis.delete(*keys)
        return

    async def get_criteria_list(
        self,
        criteria: MatchingCriteriaEnum,
        user_id: UUID
    ) -> list[str]:
        meta_key = self._get_user_meta_key(user_id=user_id)
        raw = await self.redis.hget(name=meta_key, key=criteria.value)
        if not raw:
            return []
        criteria_list = json.loads(await self.redis.hget(name=meta_key, key=criteria.value))
        if criteria_list is None:
            criteria_list = []
        if isinstance(criteria_list, str):
            return [criteria_list]
        return criteria_list

    async def get_earliest_user(self, user_id: UUID) -> UUID | None:
        intersection_key = self._get_intersection_key(user_id=user_id)
        inter_set_length = await self.redis.scard(intersection_key)
        if inter_set_length == 0:
            return None
        if inter_set_length == 1:
            return UUID(await self.redis.spop(intersection_key))
        temp_set_key = f"sortedset:match:user:{str(user_id)}"
        await self.redis.zinterstore(
            temp_set_key,
            {self.general_queue_key: 1, intersection_key: 0},  # keep sorted set scores (timestamp)
            aggregate="SUM"
        )
        assert await self.redis.zcard(temp_set_key) > 0
        earliest_user = (await self.redis.zpopmin(temp_set_key, 1))[0][0]
        await self.redis.delete(intersection_key, temp_set_key)
        return UUID(earliest_user)

    async def get_topics(self) -> list[str]:
        topics = json.loads(await self.redis.get(self.topics_key) or "[]")
        return topics

    async def get_difficulties(self) -> list[str]:
        difficulties = json.loads(await self.redis.get(self.difficulty_key) or "[]")
        return difficulties

    ## Remove operations

    async def remove_from_general_queue(self, user_id: UUID) -> None:
        await self.redis.zrem(self.general_queue_key, str(user_id))
        return

    async def remove_from_criteria_set(
        self,
        user_id: UUID,
        criteria: MatchingCriteriaEnum
    ) -> None:
        criteria_list = await self.get_criteria_list(criteria=criteria, user_id=user_id)
        key_list = self._get_criteria_key_list(criteria=criteria, criteria_list=criteria_list)
        for key in key_list:
            await self.redis.srem(key, str(user_id))
        return

    ## Helper methods

    def _get_criteria_key_list(
        self,
        criteria: MatchingCriteriaEnum,
        criteria_list: list[str]
    ) -> list[str]:
        if criteria == MatchingCriteriaEnum.PRIMARY_LANG or criteria == MatchingCriteriaEnum.SECONDARY_LANG:
            criteria = MatchingCriteriaEnum.LANGUAGE
        if isinstance(criteria_list, str):
            criteria_list = [criteria_list]
        return [f"queue:{criteria.value}:{key}" for key in criteria_list]

    def _get_union_set_key(
        self,
        criteria: MatchingCriteriaEnum,
        user_id: UUID
    ) -> str:
        if criteria == MatchingCriteriaEnum.PRIMARY_LANG:
            criteria = MatchingCriteriaEnum.LANGUAGE
        return f"set:union:{criteria.value}:user:{str(user_id)}"

    def _get_intersection_key(
        self,
        user_id: UUID
    ) -> str:
        return f"set:intersection:user:{str(user_id)}"

    def _get_user_meta_key(self, user_id: UUID) -> str:
        return f"user:{user_id}:meta"

    def _get_user_expiry_key(self, user_id: UUID) -> str:
        return f"user_expiry:{user_id}"

    def _get_user_relax_language_timer_key(self, user_id: UUID) -> str:
        return f"relax:user:{user_id}"


redis_controller = RedisController()<|MERGE_RESOLUTION|>--- conflicted
+++ resolved
@@ -135,19 +135,10 @@
             criteria=MatchingCriteriaEnum.PRIMARY_LANG,
             user_id=matched_user_id
         )
-<<<<<<< HEAD
-        
-        language = None
-        
-        if user_primary_lang and matched_user_primary_lang:
-            if user_primary_lang[0] == matched_user_primary_lang[0]:
-=======
         if user_primary_lang and matched_user_primary_lang and \
             user_primary_lang[0] == matched_user_primary_lang[0]:
->>>>>>> f1983233
                 language = user_primary_lang[0]
         
-        if language is None:
             user_lang = set(user_primary_lang + await self.get_criteria_list(
                 criteria=MatchingCriteriaEnum.SECONDARY_LANG,
                 user_id=user_id
@@ -157,8 +148,7 @@
                 user_id=matched_user_id
             ))
             language_set = user_lang & matched_user_lang
-            if language_set:
-                language = language_set.pop()
+            language = language_set.pop()
         
         return MatchedCriteriaSchema(
             topic=topic_set.pop(),
